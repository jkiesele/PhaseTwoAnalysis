/*
 * ntupler.cpp
 *
 *  Created on: 24 Aug 2016
 *      Author: jkiesele
 */

#include "interface/ntupler.h"
#include "interface/scaleFactors.h"
//dirty hack
#include "../../../NTupler/src/MiniEvent.cc"
#include "TDirectory.h"

#include "TH1F.h"

void ntupler::analyze(size_t childid /* this info can be used for printouts */){

	d_ana::dBranchHandler<Electron> elecs(tree(),"Electron");
	d_ana::dBranchHandler<HepMCEvent>  event(tree(),"Event");
	d_ana::dBranchHandler<GenParticle> genpart(tree(),"Particle");
	d_ana::dBranchHandler<Jet>         genjet(tree(),"GenJet");
	d_ana::dBranchHandler<Jet>         jet(tree(),"JetPUPPI");
      d_ana::dBranchHandler<Jet>         taujet(tree(),"Jet");
	d_ana::dBranchHandler<Muon>        muontight(tree(),"MuonTight");
	d_ana::dBranchHandler<Photon>      photon(tree(),"Photon");
<<<<<<< HEAD
	d_ana::dBranchHandler<MissingET>   met(tree(),"MissingET");

=======
	d_ana::dBranchHandler<MissingET>   met(tree(),"PuppiMissingET");
>>>>>>> c3b32ec1
	size_t nevents=tree()->entries();
	if(isTestMode())
		nevents/=100;


	//create output
	TString chilidstr="";
	chilidstr+=childid;
	TFile * outfile= new TFile(getOutDir()+"/p2ntuple_"+(TString)getLegendName()+"_"+chilidstr+".root","RECREATE");
	TDirectory *counterdir = outfile->mkdir("weightCounter");
	counterdir->cd();
	TH1F * h_event_weight = new TH1F("Event_weight","Event_weight",1,0,1);

	outfile->cd();
	TDirectory *ntupledir = outfile->mkdir("ntuple");
	ntupledir->cd();

	MiniEvent_t ev_;
	TTree * t_event_        = new TTree("Event","Event");
	TTree * t_genParts_     = new TTree("Particle","Particle");
	TTree * t_genPhotons_   = new TTree("GenPhoton","GenPhoton");
	TTree * t_vertices_     = new TTree("Vertex","Vertex");
	TTree * t_genJets_      = new TTree("GenJet","GenJet");
	TTree * t_looseElecs_   = new TTree("ElectronLoose","ElectronLoose");
	TTree * t_mediumElecs_  = new TTree("ElectronMedium","ElectronMedium");
	TTree * t_tightElecs_   = new TTree("ElectronTight","ElectronTight");
	TTree * t_looseMuons_   = new TTree("MuonLoose","MuonLoose");
	TTree * t_tightMuons_   = new TTree("MuonTight","MuonTight");
      TTree * t_allTaus_   = new TTree("TauAll","TauAll");
	TTree * t_puppiJets_    = new TTree("JetPUPPI","JetPUPPI");
	TTree * t_puppiMET_     = new TTree("PuppiMissingET","PuppiMissingET");
	TTree * t_loosePhotons_ = new TTree("PhotonLoose","PhotonLoose");
	TTree * t_tightPhotons_ = new TTree("PhotonTight","PhotonTight");
	createMiniEventTree(t_event_, t_genParts_, t_vertices_, t_genJets_, t_genPhotons_, t_looseElecs_,
			t_mediumElecs_,t_tightElecs_, t_looseMuons_, t_tightMuons_, t_allTaus_, t_puppiJets_, t_puppiMET_, t_loosePhotons_,
			t_tightPhotons_, ev_);


	//load effective corrections for delphes samples vs fullSim
	scaleFactors
	tightelecsf,medelecsf,looseelecsf,
	tightmuonsf,loosemuonsf,
	jetsf,
	tightphotonsf,loosephotonsf,
	metsf;

	TString basepath=getenv("CMSSW_BASE");
	basepath+="/src/PhaseTwoAnalysis/delphesInterface/ntupler/data/";

	tightelecsf.loadTH2D  (basepath+"ElectronTight_PTabsEta.root","FullSimOverDelphes");
	medelecsf.loadTH2D    (basepath+"ElectronMedium_PTabsEta.root","FullSimOverDelphes");
	//looseelecsf.loadTH2D  (cmsswbase+"bla.root","histo");
    //
	tightmuonsf.loadTH2D  (basepath+"MuonTight_PTabsEta.root","FullSimOverDelphes");
	//loosemuonsf.loadTH2D  (cmsswbase+"bla.root","histo");
    //
	//jetsf.loadTH2D        (cmsswbase+"bla.root","histo");
    //
	tightphotonsf.loadTH2D(basepath+"PhotonTight_PTabsEta.root","FullSimOverDelphes");
	//loosephotonsf.loadTH2D(cmsswbase+"bla.root","histo");
    //
	//metsf.loadTH2D        (cmsswbase+"bla.root","histo");

	for(size_t eventno=0;eventno<nevents;eventno++){
		/*
		 * The following two lines report the status and set the event link
		 * Do not remove!
		 */
		reportStatus(eventno,nevents);
		tree()->setEntry(eventno);

		if(event.size()<1)continue;

		h_event_weight->Fill(0.,(double)event.at(0)->Weight);



		std::vector<Photon*>selectedphotons;
		for(size_t i=0;i<photon.size();i++){
			if(photon.at(i)->PT<10)continue;
			if(photon.at(i)->IsolationVarRhoCorr / photon.at(i)->E > 0.25)
				continue;
			selectedphotons.push_back(photon.at(i));
		}

		std::vector<Electron*>selectedelectrons;
		for(size_t i=0;i<elecs.size();i++){
			if(elecs.at(i)->PT<10)continue;
			selectedelectrons.push_back(elecs.at(i));
		}

            std::vector<Muon*>selectedMuons;
            for(size_t i=0;i<muontight.size();i++){
                  if(muontight.at(i)->PT<5)continue;
                  selectedMuons.push_back(muontight.at(i));
            }


		std::vector<Jet*>selectedjets;
		for(size_t i=0;i<jet.size();i++){
			if(jet.at(i)->PT<10)continue;
			selectedjets.push_back(jet.at(i));
		}

            std::vector<Jet*>selectedtaujets;
            for(size_t i=0;i<taujet.size();i++){
                  if(taujet.at(i)->PT<10)continue;
                  if(taujet.at(i)->TauTag!=1) continue;
                  selectedtaujets.push_back(taujet.at(i));
            }

            
		ev_.event = event.at(0)->Number;
		ev_.g_nw = 1;
		ev_.g_w[0] = event.at(0)->Weight;


            ev_.ngl=0;

            for(size_t i=0;i<genpart.size();i++){
                  if(ev_.ngl>=MiniEvent_t::maxpart)break;

                  int pid= fabs(genpart.at(i)->PID);

                  if( (pid>16  && pid < 21) ||  pid > 25 ) continue;

                  ev_.gl_pid[ev_.ngl]=genpart.at(i)->PID;
                  ev_.gl_ch[ev_.ngl]=genpart.at(i)->Charge;
                  ev_.gl_st[ev_.ngl]=genpart.at(i)->Status;
                  ev_.gl_p[ev_.ngl]=genpart.at(i)->P;
                  ev_.gl_pz[ev_.ngl]=genpart.at(i)->Pz;
                  ev_.gl_pt[ev_.ngl]=genpart.at(i)->PT;
                  ev_.gl_eta[ev_.ngl]=genpart.at(i)->Eta;
                  ev_.gl_phi[ev_.ngl]=genpart.at(i)->Phi;
                  ev_.gl_mass[ev_.ngl]=genpart.at(i)->Mass;
                  ev_.ngl++;

                  //std::cout<<i<<"   "<<pid<<"    "<<genpart.at(i)->Status<<"  ->"<<genpart.at(i)->M1<<"  "<<genpart.at(i)->M2<<" ;  "<<genpart.at(i)->D1<<"  "<<genpart.at(i)->D2<<std::endl;

            }

            std::cout<<std::endl;

		ev_.ntp=0;
		for(size_t i=0;i<selectedphotons.size();i++){
			if(ev_.ntp>=MiniEvent_t::maxpart)break;
			ev_.tp_eta[ev_.ntp]=selectedphotons.at(i)->Eta;
			ev_.tp_pt [ev_.ntp]=selectedphotons.at(i)->PT;
			ev_.tp_phi[ev_.ntp]=selectedphotons.at(i)->Phi;
			ev_.tp_nrj[ev_.ntp]=selectedphotons.at(i)->E;
			ev_.tp_sf[ev_.ntp]=tightphotonsf.getSF(fabs(selectedphotons.at(i)->Eta),selectedphotons.at(i)->PT);
			ev_.ntp++;
		}


		ev_.ntm=0;
		for(size_t i=0;i<selectedMuons.size();i++){
			if(ev_.ntm>=MiniEvent_t::maxpart)break;
			ev_.tm_pt    [ev_.ntm] =selectedMuons.at(i)->PT;
			ev_.tm_eta   [ev_.ntm]=selectedMuons.at(i)->Eta;
			ev_.tm_phi   [ev_.ntm]=selectedMuons.at(i)->Phi;
			ev_.tm_mass  [ev_.ntm]=0.105;
			ev_.tm_relIso[ev_.ntm]=selectedMuons.at(i)->IsolationVarRhoCorr/selectedMuons.at(i)->PT;
			ev_.tm_sf[ev_.ntm]=tightmuonsf.getSF(fabs(selectedMuons.at(i)->Eta),selectedMuons.at(i)->PT);
                  //ev_.tm_g     [ev_.ntm] =selectedMuons.at(i)->Particle.PID;
                  float DRmin=0.05; int flavor=0; bool thisisatau=false;
                  for(size_t i=0;i<genpart.size();i++){
                        if(fabs(genpart.at(i)->PID)==12 || fabs(genpart.at(i)->PID)==14 || fabs(genpart.at(i)->PID)==16 ) continue; // lets remove the neutrinos
                        if(fabs(genpart.at(i)->Status)!=1 ) continue;
                        double deta=(genpart.at(i)->Eta-ev_.tm_eta   [ev_.ntm]);
                        double dphi=(genpart.at(i)->Phi-ev_.tm_phi   [ev_.ntm]);
                              if (dphi>=TMath::Pi()) dphi-=2*TMath::Pi();
                              if (dphi<-TMath::Pi()) dphi+=2*TMath::Pi();
                        double dr=sqrt(deta*deta+dphi*dphi);
                        if(dr<DRmin){ DRmin=dr; flavor=genpart.at(i)->PID;} 

                        // does this muon come from a tau or a decay, or is it the prompt muon? 
                        // this needs to be saved in the history of the object...
                        for(size_t j=0;j<genpart.size();j++){
                              if(fabs(genpart.at(j)->PID)!=15) continue;
                              if(fabs(genpart.at(j)->Status)!=2 ) continue;
                              double deta2=(genpart.at(i)->Eta-genpart.at(j)->Eta);
                              double dphi2=(genpart.at(i)->Phi-genpart.at(j)->Phi);
                                    if (dphi2>=TMath::Pi()) dphi2-=2*TMath::Pi(); 
                                    if (dphi2<-TMath::Pi()) dphi2+=2*TMath::Pi();
                              double dr2=sqrt(deta2*deta2+dphi2*dphi2);
                              if(dr2<0.1) thisisatau=true;
                        }
                  }
                  ev_.tm_g     [ev_.ntm] =flavor;
                        if(thisisatau) ev_.tm_g     [ev_.ntm] =15;

/*
                  for(size_t j=0;j<jet.size();j++){
                        double deta=(selectedMuons.at(i)->Eta-jet.at(j)->Eta);
                        double dphi=(selectedMuons.at(i)->Phi-jet.at(j)->Phi);
                              if (dphi>=TMath::Pi()) dphi-=2*TMath::Pi();
                              if (dphi<-TMath::Pi()) dphi+=2*TMath::Pi();
                        double dr=sqrt(deta*deta+dphi*dphi);
                        if(dr<0.4){ 
                              std::cout<<i<<" Check Puppi   "<<jet.at(j)->Flavor<<"   "<<jet.at(j)->TauTag<<std::endl;
                        }
                  }
                  for(size_t j=0;j<taujet.size();j++){
                        double deta=(selectedMuons.at(i)->Eta-taujet.at(j)->Eta);
                        double dphi=(selectedMuons.at(i)->Phi-taujet.at(j)->Phi);
                              if (dphi>=TMath::Pi()) dphi-=2*TMath::Pi();
                              if (dphi<-TMath::Pi()) dphi+=2*TMath::Pi();
                        double dr=sqrt(deta*deta+dphi*dphi);
                        if(dr<0.4){
                              std::cout<<i<<" Check Normal  "<<taujet.at(j)->Flavor<<"   "<<taujet.at(j)->TauTag<<std::endl;
                        }
                  }
*/


			ev_.ntm++;
		}

		ev_.nte=0;
		ev_.nme=0;
		for(size_t i=0;i<selectedelectrons.size();i++){
			if(ev_.nme>=MiniEvent_t::maxpart)break;

			ev_.me_pt    [ev_.nme] =selectedelectrons.at(i)->PT;
			ev_.me_eta   [ev_.nme]=selectedelectrons.at(i)->Eta;
			ev_.me_phi   [ev_.nme]=selectedelectrons.at(i)->Phi;
			ev_.me_mass  [ev_.nme]=0.00051;
			ev_.me_relIso[ev_.nme]=selectedelectrons.at(i)->IsolationVarRhoCorr /selectedelectrons.at(i)->PT ;
			ev_.me_sf[ev_.nme]=medelecsf.getSF(fabs(selectedelectrons.at(i)->Eta),selectedelectrons.at(i)->PT);
			ev_.nme++;

			ev_.te_pt    [ev_.nte] =selectedelectrons.at(i)->PT;
			ev_.te_eta   [ev_.nte]=selectedelectrons.at(i)->Eta;
			ev_.te_phi   [ev_.nte]=selectedelectrons.at(i)->Phi;
			ev_.te_mass  [ev_.nte]=0.00051;
			ev_.te_relIso[ev_.nte]=selectedelectrons.at(i)->IsolationVarRhoCorr /selectedelectrons.at(i)->PT ;
			ev_.te_sf[ev_.nte]=tightelecsf.getSF(fabs(selectedelectrons.at(i)->Eta),selectedelectrons.at(i)->PT);
			ev_.nte++;


		}

            ev_.ntau=0;
            for(size_t i=0;i<selectedtaujets.size();i++){
                  if(ev_.ntau>=MiniEvent_t::maxjets)break;
                  ev_.tau_pt  [ev_.ntau] =selectedtaujets.at(i)->PT;
                  ev_.tau_eta [ev_.ntau]=selectedtaujets.at(i)->Eta;
                  ev_.tau_phi [ev_.ntau]=selectedtaujets.at(i)->Phi;
                  ev_.tau_mass[ev_.ntau]=selectedtaujets.at(i)->Mass;
                  ev_.tau_ch[ev_.ntau]=selectedtaujets.at(i)->Charge;
                  ev_.tau_dm[ev_.ntau]=selectedtaujets.at(i)->Flavor; // not defined
                  ev_.tau_chargedIso[ev_.ntau]=0; // not defined
                  ev_.tau_sf[ev_.ntau]= 1; // jetsf.getSF(fabs(selectedtaujets.at(i)->Eta),selectedtaujets.at(i)->PT);
                  ev_.ntau++;
            }

		ev_.nj=0;
		for(size_t i=0;i<selectedjets.size();i++){
			if(ev_.nj>=MiniEvent_t::maxjets)break;
			ev_.j_pt  [ev_.nj] =selectedjets.at(i)->PT;
			ev_.j_eta [ev_.nj]=selectedjets.at(i)->Eta;
			ev_.j_phi [ev_.nj]=selectedjets.at(i)->Phi;
			ev_.j_mass[ev_.nj]=selectedjets.at(i)->Mass;

			ev_.j_hadflav[ev_.nj]=selectedjets.at(i)->Flavor;

			ev_.j_deepcsv[ev_.nj]=0;
			ev_.j_mvav2[ev_.nj]=0;
			if(selectedjets.at(i)->BTag){
				ev_.j_deepcsv[ev_.nj]=0b00000111;
				ev_.j_mvav2[ev_.nj]=0b00000111;
			}
			ev_.j_sf[ev_.nj]=jetsf.getSF(fabs(selectedjets.at(i)->Eta),selectedjets.at(i)->PT);
			ev_.nj++;
		}

		ev_.nmet=0;
		for(size_t i=0;i<met.size();i++){
			if(ev_.nmet>=MiniEvent_t::maxpart) break;
			ev_.met_eta[ev_.nmet]=met.at(i)->Eta ;
			ev_.met_pt [ev_.nmet]=met.at(i)->MET ;
			ev_.met_phi[ev_.nmet]=met.at(i)->Phi ;
			ev_.met_sf[ev_.nmet]=metsf.getSF(0,met.at(i)->MET);
			ev_.nmet++;
		}



		t_event_->Fill();
		t_genParts_->Fill();
		t_genPhotons_->Fill();
		t_vertices_->Fill();
		t_genJets_->Fill();
		t_looseElecs_->Fill();
		t_mediumElecs_->Fill();
		t_tightElecs_->Fill();
		t_looseMuons_->Fill();
		t_tightMuons_->Fill();
            t_allTaus_->Fill();
		t_puppiJets_->Fill();
		t_puppiMET_->Fill();
		t_loosePhotons_->Fill();
		t_tightPhotons_->Fill();

	}

	counterdir->cd();
	h_event_weight->Write();

	ntupledir->cd();
	t_event_        ->Write();
	t_genParts_     ->Write();
	t_genPhotons_   ->Write();
	t_vertices_     ->Write();
	t_genJets_      ->Write();
	t_looseElecs_   ->Write();
	t_mediumElecs_   ->Write();
	t_tightElecs_   ->Write();
	t_looseMuons_   ->Write();
	t_tightMuons_   ->Write();
      t_allTaus_      ->Write();
	t_puppiJets_    ->Write();
	t_puppiMET_     ->Write();
	t_loosePhotons_ ->Write();
	t_tightPhotons_ ->Write();

	outfile->Close();
	/*
	 * Must be called in the end, takes care of thread-safe writeout and
	 * call-back to the parent process
	 */
	processEndFunction();
}



void ntupler::postProcess(){

	/* empty */

}


<|MERGE_RESOLUTION|>--- conflicted
+++ resolved
@@ -23,12 +23,7 @@
       d_ana::dBranchHandler<Jet>         taujet(tree(),"Jet");
 	d_ana::dBranchHandler<Muon>        muontight(tree(),"MuonTight");
 	d_ana::dBranchHandler<Photon>      photon(tree(),"Photon");
-<<<<<<< HEAD
-	d_ana::dBranchHandler<MissingET>   met(tree(),"MissingET");
-
-=======
 	d_ana::dBranchHandler<MissingET>   met(tree(),"PuppiMissingET");
->>>>>>> c3b32ec1
 	size_t nevents=tree()->entries();
 	if(isTestMode())
 		nevents/=100;
